;;; zk-index.el --- Index for zk   -*- lexical-binding: t; -*-

;; Copyright (C) 2022-2023  Grant Rosson

;; Author: Grant Rosson <https://github.com/localauthor>
;; Created: January 25, 2022
;; License: GPL-3.0-or-later
;; Version: 0.9
;; Homepage: https://github.com/localauthor/zk
;; Package-Requires: ((emacs "27.1")(zk "0.3"))

;; This program is free software; you can redistribute it and/or modify it
;; under the terms of the GNU General Public License as published by the Free
;; Software Foundation, either version 3 of the License, or (at your option)
;; any later version.

;; This program is distributed in the hope that it will be useful, but
;; WITHOUT ANY WARRANTY; without even the implied warranty of MERCHANTABILITY
;; or FITNESS FOR A PARTICULAR PURPOSE. See the GNU General Public License
;; for more details.

;; You should have received a copy of the GNU General Public License along
;; with this program. If not, see <https://www.gnu.org/licenses/>.

;;; Commentary:

;; ZK-Index: A sortable, searchable, narrowable, semi-persistent selection of
;; notes, in the form of clickable links.

;; To enable integration with Embark, include '(zk-index-setup-embark)' in
;; your init config.

;;; Code:

(require 'zk)
(require 'hl-line)

;;; Custom Variables

(defgroup zk-index nil
  "Index interface for zk."
  :group 'text
  :group 'files
  :prefix "zk-index")

(defcustom zk-index-buffer-name "*ZK-Index*"
  "Name for ZK-Index buffer."
  :type 'string)

(defcustom zk-index-format-function 'zk-index--format-candidates
  "Default formatting function for ZK-Index candidates."
  :type 'function)

(defcustom zk-index-invisible-ids t
  "If non-nil, IDs will not be visible in the index."
  :type 'boolean)

(defcustom zk-index-format "%t %i"
  "Default format for candidates in the index."
  :type 'string)

(defcustom zk-index-prefix "-> "
  "String to prepend to note names in ZK-Index."
  :type 'string)

(defcustom zk-index-help-echo-function 'zk-index-help-echo
  "Default help-echo function for ZK-Index buttons.
Set to nil to inhibit help-echo."
  :type 'function)

(defcustom zk-index-auto-scroll t
  "Enable automatically showing note at point in ZK-Index."
  :type 'boolean)

(defcustom zk-index-view-hide-cursor t
  "Hide cursor in `zk-index-view-mode'."
  :type 'boolean)

(defcustom zk-index-button-display-function 'zk-index-button-display-action
  "Function called when buttons pressed in ZK-Index.
The function is called by `zk-index-button-action'. A custom
function must take two arguments, FILE and BUFFER respectively.
See the default function `zk-index-button-display-action' for an
example."
  :type 'function)

;;; ZK-Index Major Mode Settings

(defvar zk-index-mode-line-orig nil
  "Value of `mode-line-misc-info' at the start of mode.")

(defvar zk-index-mode-map
  (let ((map (make-sparse-keymap)))
    (define-key map (kbd "n") #'zk-index-next-line)
    (define-key map (kbd "p") #'zk-index-previous-line)
    (define-key map (kbd "v") #'zk-index-view-note)
    (define-key map (kbd "o") #'other-window)
    (define-key map (kbd "f") #'zk-index-focus)
    (define-key map (kbd "s") #'zk-index-search)
    (define-key map (kbd "g") #'zk-index-query-refresh)
    (define-key map (kbd "c") #'zk-index-current-notes)
    (define-key map (kbd "i") #'zk-index-refresh)
    (define-key map (kbd "S") #'zk-index-sort-size)
    (define-key map (kbd "M") #'zk-index-sort-modified)
    (define-key map (kbd "C") #'zk-index-sort-created)
    (define-key map (kbd "RET") #'zk-index-open-note)
    (define-key map (kbd "q") #'delete-window)
    (make-composed-keymap map tabulated-list-mode-map))
  "Keymap for ZK-Index buffer.")

(define-derived-mode zk-index-mode nil "ZK-Index"
  "Mode for `zk-index'.
\\{zk-index-mode-map}"
  (setq zk-index-mode-line-orig mode-line-misc-info)
  (read-only-mode)
  (hl-line-mode)
  (make-local-variable 'show-paren-mode)
  (setq-local show-paren-mode nil)
  (setq cursor-type nil))


;;; Declarations

(defvar zk-index-last-sort-function nil)
(defvar zk-index-last-format-function nil)
(defvar zk-index-query-mode-line nil)
(defvar zk-index-query-terms nil)
(defvar zk-search-history)

(declare-function zk-file-p zk)
(declare-function zk--grep-id-list zk)


;;; Embark Integration

(defvar embark-multitarget-actions)
(defvar embark-target-finders)
(defvar embark-exporters-alist)

(defun zk-index-setup-embark ()
  "Setup Embark integration for `zk-index'."
  (with-eval-after-load 'embark
    (add-to-list 'embark-multitarget-actions 'zk-index)
    (add-to-list 'embark-multitarget-actions 'zk-copy-link-and-title)
    (add-to-list 'embark-multitarget-actions 'zk-follow-link-at-point)
    (add-to-list 'embark-multitarget-actions 'zk-index-insert-link)
    (add-to-list 'embark-multitarget-actions 'zk-index-narrow)
    (add-to-list 'embark-target-finders 'zk-index-embark-target)
    (add-to-list 'embark-exporters-alist '(zk-file . zk-index-narrow))
    (add-to-list 'embark-exporters-alist '(zk-id . zk-index-narrow))
    (define-key zk-file-map (kbd "n")  #'zk-index-narrow)
    (define-key zk-id-map (kbd "n") #'zk-index-narrow)
    (define-key zk-id-map (kbd "i") #'zk-index-insert-link)))

(defun zk-index-embark-target ()
  "Target zk-id of button at point in ZK-Index."
  (when (zk-index--button-at-point-p)
    (save-excursion
      (beginning-of-line)
      (re-search-forward zk-id-regexp (line-end-position)))
    (let ((zk-id (match-string-no-properties 0)))
      `(zk-id ,zk-id . ,(cons (line-beginning-position) (line-end-position))))))

(defun zk-index-narrow (arg)
  "Produce a ZK-Index narrowed to notes listed in ARG.
For details of ARG see `zk--processor'. When called on items
selected by `embark-select', narrows index to selected
candidates. Alternatively, `embark-export' exports candidates to
a new index."
  (let ((files (zk--processor arg)))
    (zk-index files)
    (zk-index--reset-mode-line)))

;;; Formatting

(defun zk-index--format-candidates (&optional files format)
  "Return a list of FILES as formatted candidates, following FORMAT.
See `zk--format' for details about FORMAT. If nil, `zk-index-format'
will be used by default. FILES must be a list of filepaths. If nil,
all files in `zk-directory' will be returned as formatted candidates."
  (let* ((format (or format zk-index-format))
         (list (or files
                   (zk--directory-files)))
         (output))
    (dolist (file list)
      (when (and file (string-match (zk-file-name-regexp) file))
        (let ((id (if zk-index-invisible-ids
                      (propertize (match-string 1 file) 'invisible t)
                    (match-string 1 file)))
              (title (replace-regexp-in-string
                      zk-file-name-separator
                      " "
                      (match-string 2 file))))
          (push (zk--format format id title) output))))
    output))

;;; Main Stack

;;;###autoload
(defun zk-index (&optional files format-fn sort-fn buf-name)
  "Open ZK-Index, with optional FILES, FORMAT-FN, SORT-FN, BUF-NAME."
  (interactive)
  (setq zk-index-last-format-function format-fn)
  (setq zk-index-last-sort-function sort-fn)
  (let ((inhibit-message nil)
        (inhibit-read-only t)
        (buf-name (or buf-name
                      zk-index-buffer-name))
        (list (or files
                  (zk--directory-files t))))
    (if (not (get-buffer buf-name))
        (progn
          (when zk-default-backlink
            (unless (zk-file-p)
              (zk-find-file-by-id zk-default-backlink)))
          (generate-new-buffer buf-name)
          (with-current-buffer buf-name
            (setq default-directory (expand-file-name zk-directory))
            (zk-index-mode)
            (zk-index--sort list format-fn sort-fn)
            (setq truncate-lines t)
            (goto-char (point-min)))
          (pop-to-buffer buf-name
                         '(display-buffer-at-bottom)))
      (when files
        (zk-index-refresh files format-fn sort-fn buf-name))
      (pop-to-buffer buf-name
                     '(display-buffer-at-bottom)))))

(defun zk-index-refresh (&optional files format-fn sort-fn buf-name)
  "Refresh the index.
Optionally refresh with FILES, using FORMAT-FN, SORT-FN, BUF-NAME."
  (interactive)
  (let ((inhibit-message t)
        (inhibit-read-only t)
        (files (or files
                   (zk--directory-files t)))
        (sort-fn (or sort-fn
                     (setq zk-index-last-sort-function nil)))
        (buf-name (or buf-name
                      zk-index-buffer-name))
        (line))
    (setq zk-index-last-format-function format-fn)
    (setq zk-index-last-sort-function sort-fn)
    (with-current-buffer buf-name
      (setq line (line-number-at-pos))
      (erase-buffer)
      (zk-index--reset-mode-name)
      (zk-index--sort files format-fn sort-fn)
      (goto-char (point-min))
      (setq truncate-lines t)
      (unless (zk-index-narrowed-p buf-name)
        (progn
          (zk-index--reset-mode-line)
          (goto-line line))))))

(defun zk-index--sort (files &optional format-fn sort-fn)
  "Sort FILES, with option FORMAT-FN and SORT-FN."
  (let* ((sort-fn (or sort-fn
                      'zk-index--sort-modified))
         (files (if (zk--singleton-p files)
                    files
                  (nreverse (funcall sort-fn files)))))
    (funcall #'zk-index--format files format-fn)))

(defun zk-index--format (files &optional format-fn)
  "Format FILES with optional custom FORMAT-FN."
  (let* ((format-fn (or format-fn
                        zk-index-format-function))
         (candidates (funcall format-fn files)))
    (zk-index--insert candidates)))

(eval-and-compile
  (define-button-type 'zk-index
    'follow-link t
    'action 'zk-index-button-action
    'face 'default))

(defun zk-index--insert (candidates)
  "Insert CANDIDATES into ZK-Index."
  (when (eq major-mode 'zk-index-mode)
    (save-excursion
      (dolist (file candidates)
        (insert zk-index-prefix file "\n"))
      (zk-index--make-buttons)
      (zk-index--set-mode-name (format " [%s]" (length candidates))))))

(defun zk-index--make-buttons ()
  "Make buttons in ZK-Index buffer."
  (goto-char (point-min))
  (while (re-search-forward zk-id-regexp nil t)
    (let* ((beg (line-beginning-position))
           (end (line-end-position)))
      (beginning-of-line)
      (make-text-button beg end
                        'type 'zk-index
                        'help-echo zk-index-help-echo-function)
      (end-of-line))))

;;; Utilities

(defun zk-index-button-display-action (file buffer)
  "Function to display FILE or BUFFER on button press in ZK-Index."
  (if (one-window-p)
      (pop-to-buffer buffer
                     (display-buffer-in-direction
                      buffer
                      '((direction . top)
                        (window-height . 0.6))))
    (find-file-other-window file)))

(defun zk-index-button-action (_)
  "Action taken when `zk-index' button is pressed."
  (let* ((id (zk-index--button-at-point-p))
         (file (zk--parse-id 'file-path id))
         (buffer (find-file-noselect file)))
    (funcall zk-index-button-display-function file buffer)))

(defun zk-index-help-echo (win _obj pos)
  "Generate help-echo for `zk-index' button in WIN at POS."
  (with-selected-window win
    (goto-char pos)
    (let* ((beg (+ (line-beginning-position)
                   (length zk-index-prefix)))
           (end (line-end-position))
           (title (buffer-substring beg end)))
      (format "%s" title))))

(defun zk-index-narrowed-p (buf-name)
  "Return t when index is narrowed in buffer BUF-NAME."
  (with-current-buffer (or buf-name
                           zk-index-buffer-name)
    (if (< (count-lines (point-min) (point-max))
           (length (zk--directory-files)))
        t nil)))

;;; Index Search and Focus Functions

;;;; Index Search
;; narrow index based on search of notes' full text

(defun zk-index-search ()
  "Narrow index based on regexp search of note contents."
  (interactive)
  (if (eq major-mode 'zk-index-mode)
      (zk-index-refresh
       (zk-index-query-files)
       zk-index-last-format-function
       zk-index-last-sort-function
       (buffer-name))
    (user-error "Not in a ZK-Index")))

;;;; Index Focus
;; narrow index based on search of note titles (case sensitive)
;; an alternative to consult-focus-lines

(defun zk-index-focus ()
  "Narrow index based on regexp search of note titles."
  (interactive)
  (if (eq major-mode 'zk-index-mode)
      (zk-index-refresh
       (zk-index-query-files)
       zk-index-last-format-function
       zk-index-last-sort-function
       (buffer-name))
    (user-error "Not in a ZK-Index")))

;;;; Low-level Query Functions

(defvar zk-index-query-terms nil
  "Ordered list of current query terms.
Takes form of (COMMAND . TERM), where COMMAND is `ZK-INDEX-FOCUS
or `ZK-INDEX-SEARCH, and TERM is the query string. Recent
items listed first.")

(defun zk-index-query-files ()
  "Return narrowed list of notes, based on focus or search query."
  (let* ((command this-command)
         (scope (if (zk-index-narrowed-p (buffer-name))
                    (zk-index--current-id-list (buffer-name))
                  (setq zk-index-query-terms nil)
                  (zk--id-list)))
         (regexp (read-string (cond ((eq command 'zk-index-focus)
                                     "Focus: ")
                                    ((eq command 'zk-index-search)
                                     "Search: "))
                              nil 'zk-search-history))
         (query (cond
                 ((eq command 'zk-index-focus)
                  (zk--id-list regexp))
                 ((eq command 'zk-index-search)
                  (zk--grep-id-list regexp))))
         (ids (mapcar (lambda (x) (when (member x scope) x))
                      query))
<<<<<<< HEAD
         (files (zk--parse-id 'file-path (remq nil ids))))
    (add-to-history 'zk-search-history regexp)
=======
         (files (mapcar (lambda (id) (zk--parse-id 'file-path id)) ids)))
    (add-to-history 'zk-search-history string)
>>>>>>> 030df971
    (when files
      (let ((mode-line (zk-index-query-mode-line command regexp)))
        (setq zk-index-query-mode-line mode-line)
        (zk-index--set-mode-line mode-line)
        (zk-index--reset-mode-name)))
    (when (stringp files)
      (setq files (list files)))
    (or files
        (user-error "No matches for \"%s\"" regexp))))

(defun zk-index-query-refresh ()
  "Refresh narrowed index, based on last focus or search query."
  (interactive)
  (let ((mode mode-name)
        (files (zk-index--current-file-list)))
    (unless (stringp files)
      (zk-index-refresh files
                        nil
                        zk-index-last-sort-function)
      (setq mode-name mode))))

(defun zk-index-query-mode-line (query-command string)
  "Generate new mode line after query.
QUERY-COMMAND is either `zk-index-focus' or `zk-index-search',
with query term STRING."
  (push (cons query-command string) zk-index-query-terms)
  ;; Sort the different terms into two lists
  (let (focused
        searched)
    (dolist (term zk-index-query-terms)
      (if (equal (car term) 'zk-index-focus)
          (push term focused)
        (push term searched)))
    ;; Format each list and update appropriate list
    (let* ((formatted
            (mapcar (lambda (term-list)
                      (when term-list
                        ;; (CMD . STRING)
                        (cons (caar term-list)
                              (mapconcat #'cdr term-list "\" + \""))))
                    ;;      CAR     CDR
                    (list focused searched))))
      (concat "["
              (mapconcat (lambda (query)
                           (when query
                             (concat
                              (capitalize
                               (caddr
                                (split-string (symbol-name (car query)) "-")))
                              ": \""
                              (cdr query))))
                         ;; Put the last query type at the end
                         (sort (remq nil formatted)
                               (lambda (a _b)
                                 (not (equal (car a) query-command))))
                         "\" | ")
              "\"]"))))

(defun zk-index--set-mode-line (string)
  "Add STRING to mode-line in `zk-index-mode'."
  (when (eq major-mode 'zk-index-mode)
    (setq-local mode-line-misc-info string)))

(defun zk-index--reset-mode-line ()
  "Reset mode-line in `zk-index-mode'."
  (setq-local mode-line-misc-info zk-index-mode-line-orig)
  (setq zk-index-query-mode-line nil
        zk-index-query-terms nil))

(defun zk-index--current-id-list (buf-name)
  "Return list of IDs for index in BUF-NAME, as filepaths."
  (let (ids)
    (with-current-buffer (or buf-name
                             zk-index-buffer-name)
      (save-excursion
        (goto-char (point-min))
        (save-match-data
          (while (re-search-forward zk-id-regexp nil t)
            (push (match-string-no-properties 0) ids)))
        ids))))

;;; Index Sort Functions

(defun zk-index-sort-modified ()
  "Sort index by last modified."
  (interactive)
  (if (eq major-mode 'zk-index-mode)
      (progn
        (zk-index-refresh (zk-index--current-file-list)
                          zk-index-last-format-function
                          #'zk-index--sort-modified
                          (buffer-name))
        (zk-index--set-mode-name " by modified"))
    (user-error "Not in a ZK-Index")))

(defun zk-index-sort-created ()
  "Sort index by date created."
  (interactive)
  (if (eq major-mode 'zk-index-mode)
      (progn
        (zk-index-refresh (zk-index--current-file-list)
                          zk-index-last-format-function
                          #'zk-index--sort-created
                          (buffer-name))
        (zk-index--set-mode-name " by created"))
    (user-error "Not in a ZK-Index")))

(defun zk-index-sort-size ()
  "Sort index by size."
  (interactive)
  (if (eq major-mode 'zk-index-mode)
      (progn
        (zk-index-refresh (zk-index--current-file-list)
                          zk-index-last-format-function
                          #'zk-index--sort-size
                          (buffer-name))
        (zk-index--set-mode-name " by size"))
    (user-error "Not in a ZK-Index")))

(defun zk-index--set-mode-name (string)
  "Add STRING to `mode-name' in `zk-index-mode'."
  (when (eq major-mode 'zk-index-mode)
    (setq mode-name (concat mode-name string))))

(defun zk-index--reset-mode-name ()
  "Reset `mode-name' in `zk-index-mode'."
  (setq mode-name "ZK-Index"))

(defun zk-index--current-file-list ()
  "Return list files in current index."
  (let* ((ids (zk-index--current-id-list (buffer-name)))
<<<<<<< HEAD
         (files (zk--parse-id 'file-path ids)))
    files))
=======
         (files (mapcar (lambda (id) (zk--parse-id 'file-path id)) ids)))
    (when files
      files)))
>>>>>>> 030df971

(defun zk-index--sort-created (list)
  "Sort LIST for latest created."
  (let ((ht (make-hash-table :test #'equal :size 5000)))
    (dolist (x list)
      (puthash x (zk--parse-file 'id x) ht))
    (sort list
          (lambda (a b)
            (let ((one
                   (gethash a ht))
                  (two
                   (gethash b ht)))
              (string< two one))))))

(defun zk-index--sort-modified (list)
  "Sort LIST for latest modification."
  (let ((ht (make-hash-table :test #'equal :size 5000)))
    (dolist (x list)
      (puthash x (file-attribute-modification-time (file-attributes x)) ht))
    (sort list
          (lambda (a b)
            (let ((one
                   (gethash a ht))
                  (two
                   (gethash b ht)))
              (time-less-p two one))))))

(defun zk-index--sort-size (list)
  "Sort LIST for latest modification."
  (sort list
        (lambda (a b)
          ;; `>' signals an error if it's passed a nil, but `file-attributes'
          ;; can return nil the file does not exist (or when passed a nil).
          (> (or (file-attribute-size (file-attributes a)) -1)
             (or (file-attribute-size (file-attributes b)) -1)))))

;;; ZK-Index Keymap Commands

(defun zk-index-open-note ()
  "Open note."
  (interactive)
  (beginning-of-line)
  (push-button nil t))

(defvar-local zk-index-view--kill nil)

(defun zk-index-view-note ()
  "View note in `zk-index-view-mode'."
  (interactive)
  (beginning-of-line)
  (let* ((id (zk-index--button-at-point-p))
         (file (zk--parse-id 'file-path id))
         (kill (unless (get-file-buffer file)
                 t))
         (buffer (find-file-noselect file)))
    (funcall zk-index-button-display-function file buffer)
    (setq-local zk-index-view--kill kill)
    (zk-index-view-mode)))

(defun zk-index-current-notes ()
  "Open ZK-Index listing currently open notes."
  (interactive)
  (zk-index
   (zk--current-notes-list)
   zk-index-last-format-function
   zk-index-last-sort-function))

(defun zk-index--button-at-point-p (&optional pos)
  "Return zk-id when `zk-index' button is at point.
Takes an option POS position argument."
  (let ((button (button-at (or pos (point)))))
    (when (and button
               (button-has-type-p button 'zk-index))
      (save-excursion
        (when (re-search-forward zk-id-regexp)
          (match-string-no-properties 0))))))

(defun zk-index-insert-link (&optional id)
  "Insert zk-link in `other-window' for button ID at point."
  (interactive (list (or (zk--id-at-point)
                         (zk-index--button-at-point-p))))
  (cond ((derived-mode-p 'zk-index-mode)
         (with-selected-window (other-window-for-scrolling)
           (zk-insert-link id)))
        ((zk--id-at-point)
         (user-error "Move point off zk-id before inserting"))
        (t
         (zk-insert-link id))))

(defvar-local zk-index-view--cursor nil)

(define-minor-mode zk-index-view-mode
  "Minor mode for `zk-index-auto-scroll'."
  :init-value nil
  :global nil
  :keymap '(((kbd "n") . zk-index-next-line)
            ((kbd "p") . zk-index-previous-line)
            ([remap read-only-mode] . zk-index-view-mode)
            ((kbd "q") . quit-window))
  (if zk-index-view-mode
      (progn
        (read-only-mode)
        (use-local-map zk-index-mode-map)
        (when zk-index-view-hide-cursor
          (progn
            (scroll-lock-mode 1)
            (setq-local zk-index-view--cursor
                        cursor-type)
            (setq-local cursor-type nil))))
    (read-only-mode -1)
    (use-local-map nil)
    (when zk-index-view-hide-cursor
      (scroll-lock-mode -1)
      (setq-local cursor-type (or zk-index-view--cursor
                                  t)))))

(defun zk-index-next-line ()
  "Move to next line.
If `zk-index-auto-scroll' is non-nil, show note in other window."
  (interactive)
  (let ((split-width-threshold nil))
    (if zk-index-auto-scroll
        (progn
          (cond ((not (zk-file-p)))
                (zk-index-view--kill
                 (kill-buffer)
                 (other-window -1))
                ((not zk-index-view--kill)
                 (zk-index-view-mode)
                 (other-window -1)))
          (forward-button 1)
          (hl-line-highlight)
          (unless (looking-at-p "[[:space:]]*$")
            (zk-index-view-note)))
      (forward-button 1))))

(defun zk-index-previous-line ()
  "Move to previous line.
If `zk-index-auto-scroll' is non-nil, show note in other window."
  (interactive)
  (let ((split-width-threshold nil))
    (if zk-index-auto-scroll
        (progn
          (cond ((not (zk-file-p)))
                (zk-index-view--kill
                 (kill-buffer)
                 (other-window -1))
                ((not zk-index-view--kill)
                 (zk-index-view-mode)
                 (other-window -1)))
          (forward-button -1)
          (hl-line-highlight)
          (unless (looking-at-p "[[:space:]]*$")
            (zk-index-view-note)))
      (forward-button -1))))

;;;###autoload
(defun zk-index-switch-to-index ()
  "Switch to ZK-Index buffer."
  (interactive)
  (let ((buffer zk-index-buffer-name))
    (unless (get-buffer buffer)
      (progn
        (generate-new-buffer buffer)
        (zk-index-refresh)))
    (switch-to-buffer buffer)))


(provide 'zk-index)

;;; zk-index.el ends here<|MERGE_RESOLUTION|>--- conflicted
+++ resolved
@@ -392,13 +392,8 @@
                   (zk--grep-id-list regexp))))
          (ids (mapcar (lambda (x) (when (member x scope) x))
                       query))
-<<<<<<< HEAD
-         (files (zk--parse-id 'file-path (remq nil ids))))
-    (add-to-history 'zk-search-history regexp)
-=======
          (files (mapcar (lambda (id) (zk--parse-id 'file-path id)) ids)))
     (add-to-history 'zk-search-history string)
->>>>>>> 030df971
     (when files
       (let ((mode-line (zk-index-query-mode-line command regexp)))
         (setq zk-index-query-mode-line mode-line)
@@ -530,14 +525,9 @@
 (defun zk-index--current-file-list ()
   "Return list files in current index."
   (let* ((ids (zk-index--current-id-list (buffer-name)))
-<<<<<<< HEAD
-         (files (zk--parse-id 'file-path ids)))
-    files))
-=======
          (files (mapcar (lambda (id) (zk--parse-id 'file-path id)) ids)))
     (when files
       files)))
->>>>>>> 030df971
 
 (defun zk-index--sort-created (list)
   "Sort LIST for latest created."
