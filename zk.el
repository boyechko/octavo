--- conflicted
+++ resolved
@@ -450,47 +450,24 @@
         (replace-regexp-in-string "\\\\\\([(){}+|]\\)" "\\1" result)))
     result))
 
-<<<<<<< HEAD
-(defun zk--grep-file-list (str &optional extended invert)
-  "Return a list of files containing regexp STR.
-If EXTENDED is non-nil, use egrep. If INVERT is non-nil,
-return list of files not matching the regexp."
-  (split-string
-   (shell-command-to-string
-    (concat (if extended "egrep" "grep")
-            (if invert " --files-without-match" " --files-with-matches")
-            " --recursive"
-            " --ignore-case"
-            " --include=\\*." zk-file-extension
-            " --regexp=" (shell-quote-argument
-                          (zk--posix-regexp str (not extended)))
-            " " zk-directory
-            " 2>/dev/null"))
-   "\n" t))
-
-(defun zk--grep-id-list (str)
-  "Return a list of IDs for files containing STR."
-  (let ((ids (zk--parse-file 'id (zk--grep-file-list str))))
-    (if (stringp ids) (list ids)
-=======
 (defun zk--grep-command (regexp &rest other-options)
   "Return a list of files containing REGEXP.
 Any remaining OTHER-OPTIONS should be strings that will be
 passed directly to `grep' command."
-  (let ((posix-regexp (zk--posix-regexp regexp)))
-    (split-string
-     (shell-command-to-string
-      (mapconcat #'identity
-        (append (list "egrep"
-                      "--recursive"
-                      "--ignore-case"
-                      (concat "--include=\\*." zk-file-extension)
-                      (concat "--regexp=" (shell-quote-argument posix-regexp))
+  (split-string
+   (shell-command-to-string
+    (mapconcat #'identity
+      (append (list "egrep"
+                    "--recursive"
+                    "--ignore-case"
+                    (concat "--include=\\*." zk-file-extension)
+                    (concat "--regexp="
+                            (shell-quote-argument (zk--posix-regexp regexp)))
                       zk-directory
                       "2>/dev/null")
                 other-options)
         " "))
-     "\n" 'omit-nulls "\s")))
+     "\n" 'omit-nulls "\s"))
 
 (defun zk--grep-file-list (regexp &optional invert)
   "Return a list of files containing REGEXP.
@@ -506,7 +483,6 @@
   (let ((ids (zk--parse-file 'id (zk--grep-file-list regexp invert))))
     (if (stringp ids)
         (list ids)
->>>>>>> 33b896fe
       ids)))
 
 (defun zk--grep-match-list (regexp &optional unique)
@@ -520,24 +496,9 @@
       result)))
 
 (defun zk--grep-tag-list ()
-<<<<<<< HEAD
-  "Return list of tags from all notes in zk directory."
-  (let* ((files
-          (shell-command-to-string (concat
-                                    "grep -ohir --include \\*."
-                                    zk-file-extension
-                                    " -e "
-                                    (shell-quote-argument
-                                     (zk--posix-regexp zk-tag-regexp 'basic))
-                                    " "
-                                    zk-directory " 2>/dev/null")))
-         (list (split-string files "\n" t "\s")))
-    (delete-dups list)))
-=======
   "Return list of tags from all notes in zk directory.
 What counts as a tag depends on `zk-tag-regexp'."
   (zk--grep-match-list zk-tag-regexp 'unique))
->>>>>>> 33b896fe
 
 (defun zk--select-file (&optional prompt list group sort)
   "Wrapper around `completing-read' to select zk-file.
@@ -1089,27 +1050,10 @@
 ;;; Find Dead Links and Unlinked Notes
 (defun zk--grep-link-id-list ()
   "Return list of all ids that appear as links in `zk-directory' files."
-<<<<<<< HEAD
-  (let* ((files (shell-command-to-string
-                 (concat
-                  "grep -ohir -e "
-                  (shell-quote-argument
-                   (zk--posix-regexp (zk-link-regexp) 'basic))
-                  " "
-                  zk-directory " 2>/dev/null")))
-         (list (split-string files "\n" t))
-         (ids (mapcar
-               (lambda (x)
-                 (string-match zk-id-regexp x)
-                 (match-string 0 x))
-               list)))
-    (delete-dups ids)))
-=======
   (mapcar (lambda (link)
             (string-match zk-id-regexp link)
             (match-string 0 link))
           (zk--grep-match-list (zk-link-regexp) 'unique)))
->>>>>>> 33b896fe
 
 (defun zk--dead-link-id-list ()
   "Return list of all links with no corresponding note."
