--- conflicted
+++ resolved
@@ -290,7 +290,6 @@
   (interactive)
   (let ((inhibit-message nil)
         (inhibit-read-only t)
-<<<<<<< HEAD
         (files (zk-index--sort (or files (zk--directory-files)) sort-fn)))
     (with-current-buffer (or buf-name zk-index-buffer-name)
       (let ((current-line (line-number-at-pos))
@@ -309,26 +308,6 @@
         (goto-char (point-min))
         (setq truncate-lines t)
         (unless (zk-index-narrowed-p buf-name)
-=======
-        (files (or files
-                   (zk--directory-files t)))
-        (sort-fn (or sort-fn
-                     (setq zk-index-last-sort-function nil)))
-        (buf-name (or buf-name
-                      zk-index-buffer-name))
-        (line))
-    (setq zk-index-last-format-function format-fn)
-    (setq zk-index-last-sort-function sort-fn)
-    (with-current-buffer buf-name
-      (setq line (line-number-at-pos))
-      (erase-buffer)
-      (zk-index--reset-mode-name)
-      (zk-index--sort files format-fn sort-fn)
-      (goto-char (point-min))
-      (setq truncate-lines t)
-      (unless (zk-index-narrowed-p buf-name)
-        (progn
->>>>>>> 5960a9d0
           (zk-index--reset-mode-line)
           (forward-line current-line))))))
 
@@ -531,9 +510,6 @@
       (message "No matches for \"%s\"" regexp))
     files))
 
-<<<<<<< HEAD
-(defun zk-index-query-mode-line (query-type string)
-=======
 (defun zk-index-query-refresh ()
   "Refresh narrowed index, based on last focus or search query."
   (interactive)
@@ -545,8 +521,7 @@
                         zk-index-last-sort-function)
       (setq mode-name mode))))
 
-(defun zk-index-query-mode-line (query-command string)
->>>>>>> 5960a9d0
+(defun zk-index-query-mode-line (query-type string)
   "Generate new mode line after query.
 QUERY-TYPE is either 'focus or 'search, with query term STRING."
   (push (cons query-type string) zk-index-query-terms)
@@ -918,7 +893,6 @@
             (let* ((beg (line-beginning-position))
                    (end (line-end-position))
                    (id (match-string-no-properties 1)))
-<<<<<<< HEAD
               (if (not (member id ids))
                   (progn
                     (end-of-line)
@@ -947,34 +921,6 @@
                       )))
                 (add-text-properties beg (+ beg 1)
                                      '(front-sticky nil))))
-=======
-              (if (member id ids)
-                  (progn
-                    (make-text-button beg end 'type 'zk-index-desktop)
-                    (when zk-index-invisible-ids
-                      (beginning-of-line)
-                      ;; find zk-links and plain zk-ids
-                      (if (re-search-forward (zk-link-regexp) (line-end-position) t)
-                          (replace-match
-                           (propertize (match-string 0) 'invisible t) nil t)
-                        (progn
-                          (re-search-forward id)
-                          (replace-match
-                           (propertize id
-                                       'read-only t
-                                       'front-sticky t
-                                       'rear-nonsticky t))
-                          ;; enable invisibility in org-mode
-                          (overlay-put
-                           (make-overlay (match-beginning 0) (match-end 0))
-                           'invisible t))))
-                    (add-text-properties beg (+ beg 1)
-                                         '(front-sticky nil)))
-                (end-of-line)
-                (overlay-put (make-overlay (point) (point))
-                             'before-string
-                             (propertize" <- ID NOT FOUND" 'font-lock-face 'error))))
->>>>>>> 5960a9d0
             (end-of-line)))))))
 
 ;;;###autoload
