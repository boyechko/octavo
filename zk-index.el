;;; zk-index.el --- Index for zk   -*- lexical-binding: t; -*-

;; Copyright (C) 2022-2024  Grant Rosson

;; Author: Grant Rosson <https://github.com/localauthor>
;; Created: January 25, 2022
;; License: GPL-3.0-or-later
;; Version: 0.9
;; Homepage: https://github.com/localauthor/zk
;; Package-Requires: ((emacs "27.1")(zk "0.3"))

;; This program is free software; you can redistribute it and/or modify it
;; under the terms of the GNU General Public License as published by the Free
;; Software Foundation, either version 3 of the License, or (at your option)
;; any later version.

;; This program is distributed in the hope that it will be useful, but
;; WITHOUT ANY WARRANTY; without even the implied warranty of MERCHANTABILITY
;; or FITNESS FOR A PARTICULAR PURPOSE. See the GNU General Public License
;; for more details.

;; You should have received a copy of the GNU General Public License along
;; with this program. If not, see <https://www.gnu.org/licenses/>.

;;; Commentary:

;; ZK-Index: A sortable, searchable, narrowable, semi-persistent selection of
;; notes, in the form of clickable links.

;; To enable integration with Embark, include '(zk-index-setup-embark)' in
;; your init config.

;;; Code:

(require 'zk)
(require 'hl-line)

;;; Custom Variables

(defgroup zk-index nil
  "Index interface for zk."
  :group 'text
  :group 'files
  :prefix "zk-index")

(defcustom zk-index-buffer-name "*ZK-Index*"
  "Name for ZK-Index buffer."
  :type 'string)

(defcustom zk-index-format-function 'zk-index--format-candidates
  "Default formatting function for ZK-Index candidates."
  :type 'function)

(defcustom zk-index-invisible-ids t
  "If non-nil, IDs will not be visible in the index."
  :type 'boolean)

(defcustom zk-index-format "%t %i"
  "Default format for candidates in the index."
  :type 'string)

(defcustom zk-index-prefix "-> "
  "String to prepend to note names in ZK-Index."
  :type 'string)

(defcustom zk-index-help-echo-function 'zk-index-help-echo
  "Default help-echo function for ZK-Index buttons.
Set to nil to inhibit help-echo."
  :type 'function)

(defcustom zk-index-auto-scroll t
  "Enable automatically showing note at point in ZK-Index."
  :type 'boolean)

(defcustom zk-index-cursor nil
  "Cursor to use when `zk-index’ is in the selected window.
See `cursor-type’ for description of possible values."
  :type
  '(choice (const :tag "Frame default" t)
           (const :tag "Filled box" box)
           (cons :tag "Box with specified size" (const box) integer)
           (const :tag "Hollow cursor" hollow)
           (const :tag "Vertical bar" bar)
           (cons :tag "Vertical bar with specified height" (const bar) integer)
           (const :tag "Horizontal bar" hbar)
           (cons :tag "Horizontal bar with specified width" (const hbar) integer)
           (const :tag "None " nil)))

(defcustom zk-index-button-display-function 'zk-index-button-display-action
  "Function called when buttons pressed in ZK-Index.
The function is called by `zk-index-button-action'. A custom
function must take two arguments, FILE and BUFFER respectively.
See the default function `zk-index-button-display-action' for an
example."
  :type 'function)

(defcustom zk-index-view-hide-cursor t
  "Hide cursor in `zk-index-view-mode'."
  :type 'boolean)

(defcustom zk-index-view-mode-lighter " ZK-View"
  "Lighter for `zk-view-mode’."
  :type 'string)

;;; ZK-Index Major Mode Settings

(defvar zk-index-mode-map
  (let ((map (make-sparse-keymap)))
    (define-key map (kbd "n") #'zk-index-next-line)
    (define-key map (kbd "p") #'zk-index-previous-line)
    (define-key map (kbd "v") #'zk-index-view-note)
    (define-key map (kbd "o") #'other-window)
    (define-key map (kbd "f") #'zk-index-focus)
    (define-key map (kbd "s") #'zk-index-search)
    (define-key map (kbd "g") #'zk-index-query-refresh)
    (define-key map (kbd "c") #'zk-index-current-notes)
    (define-key map (kbd "i") #'zk-index-refresh)
    (define-key map (kbd "S") #'zk-index-sort-size)
    (define-key map (kbd "M") #'zk-index-sort-modified)
    (define-key map (kbd "C") #'zk-index-sort-created)
    (define-key map (kbd "RET") #'zk-index-open-note)
    (define-key map (kbd "q") #'delete-window)
    (make-composed-keymap map tabulated-list-mode-map))
  "Keymap for ZK-Index buffer.")

(define-derived-mode zk-index-mode nil "ZK-Index"
  "Mode for `zk-index'.
\\{zk-index-mode-map}"
  (read-only-mode)
  (hl-line-mode)
  (setq-local show-paren-mode nil)
  (setq-local cursor-type zk-index-cursor))


;;; Declarations

(defvar zk-index-last-sort-function nil)
(defvar zk-index-last-format-function nil)
(defvar zk-index-query-mode-line nil)
(defvar zk-index-query-terms nil)
(defvar zk-search-history)
(defvar zk--no-gc)

(declare-function zk-file-p zk)
(declare-function zk--grep-id-list zk)


;;; Embark Integration

(defvar embark-multitarget-actions)
(defvar embark-target-finders)
(defvar embark-exporters-alist)

(defun zk-index-setup-embark ()
  "Setup Embark integration for `zk-index'."
  (with-eval-after-load 'embark
    (add-to-list 'embark-multitarget-actions 'zk-index)
    (add-to-list 'embark-multitarget-actions 'zk-copy-link-and-title)
    (add-to-list 'embark-multitarget-actions 'zk-follow-link-at-point)
    (add-to-list 'embark-multitarget-actions 'zk-index-insert-link)
    (add-to-list 'embark-multitarget-actions 'zk-index-narrow)
    (add-to-list 'embark-target-finders 'zk-index-embark-target)
    (add-to-list 'embark-exporters-alist '(zk-file . zk-index-narrow))
    (add-to-list 'embark-exporters-alist '(zk-id . zk-index-narrow))
    (define-key zk-file-map (kbd "n")  #'zk-index-narrow)
    (define-key zk-file-map (kbd "i") #'zk-index-insert-link)))

(defun zk-index-embark-target ()
  "Target zk-id of button at point in ZK-Index."
  (when (zk-index--button-at-point-p)
    (save-excursion
      (beginning-of-line)
      (re-search-forward zk-id-regexp (line-end-position)))
    (let* ((zk-id (match-string-no-properties 1))
           (zk-file (zk--parse-id 'file-path zk-id)))
      `(zk-file ,zk-file . ,(cons (line-beginning-position) (line-end-position))))))

(defun zk-index-narrow (arg)
  "Produce a ZK-Index narrowed to notes listed in ARG.
For details of ARG see `zk--processor'. When called on items
selected by `embark-select', narrows index to selected
candidates. Alternatively, `embark-export' exports candidates to
a new index."
  (let ((files (zk--processor arg)))
    (zk-index files)
    (zk-index--reset-mode-line)))

;;; Formatting

(defun zk-index--format-candidates (&optional files format)
  "Return a list of FILES as formatted candidates, following FORMAT.
See `zk--format' for details about FORMAT. If nil, `zk-index-format'
will be used by default. FILES must be a list of filepaths. If nil,
all files in `zk-directory' will be returned as formatted candidates."
  (let* ((format (or format zk-index-format))
         (list (or files
                   (zk--directory-files)))
         (output))
    (dolist (file list)
      (when (string-match (zk-file-name-regexp) file)
        (let ((id (if zk-index-invisible-ids
                      (propertize (match-string 1 file) 'invisible t)
                    (match-string 1 file)))
              (title (replace-regexp-in-string
                      zk-file-name-separator
                      " "
                      (match-string 2 file))))
          (push (zk--format format id title) output))))
    output))

;;; Main Stack

;;;###autoload
(defun zk-index (&optional files format-fn sort-fn buf-name)
  "Open ZK-Index, with optional FILES, FORMAT-FN, SORT-FN, BUF-NAME."
  (interactive)
  (setq zk-index-last-format-function format-fn)
  (setq zk-index-last-sort-function sort-fn)
  (let ((inhibit-message nil)
        (inhibit-read-only t)
        (buf-name (or buf-name
                      zk-index-buffer-name))
        (list (or files
                  (zk--directory-files t))))
    (if (not (get-buffer buf-name))
        (progn
          (when zk-default-backlink
            (unless (zk-file-p)
              (zk-find-file-by-id zk-default-backlink)))
          (generate-new-buffer buf-name)
          (with-current-buffer buf-name
            (setq default-directory (expand-file-name zk-directory))
            (zk-index-mode)
            (zk-index--sort list format-fn sort-fn)
            (setq truncate-lines t)
            (goto-char (point-min)))
          (pop-to-buffer buf-name
                         '(display-buffer-at-bottom)))
      (when files
        (zk-index-refresh files format-fn sort-fn buf-name))
      (pop-to-buffer buf-name
                     '(display-buffer-at-bottom)))))

(defun zk-index-refresh (&optional files format-fn sort-fn buf-name)
  "Refresh the index.
Optionally refresh with FILES, using FORMAT-FN, SORT-FN, BUF-NAME."
  (interactive)
  (let* ((zk--no-gc t)
         (inhibit-message t)
         (inhibit-read-only t)
         (files (or files
                    (zk--directory-files t)))
         (sort-fn (or sort-fn
                      (setq zk-index-last-sort-function nil)))
         (buf-name (or buf-name
                       zk-index-buffer-name))
         (pos))
    (setq zk-index-last-format-function format-fn)
    (setq zk-index-last-sort-function sort-fn)
    (with-current-buffer buf-name
      (setq pos (point))
      (erase-buffer)
      (zk-index--reset-mode-name)
      (zk-index--sort files format-fn sort-fn)
      (goto-char (point-min))
      (setq truncate-lines t)
      (unless (zk-index-narrowed-p buf-name)
        (progn
          (zk-index--reset-mode-line)
          (goto-char pos))))))

(defun zk-index--sort (files &optional format-fn sort-fn)
  "Sort FILES, with option FORMAT-FN and SORT-FN."
  (let* ((sort-fn (or sort-fn
                      'zk-index--sort-modified))
         (files (if (zk--singleton-p files)
                    files
                  (nreverse (funcall sort-fn files)))))
    (funcall #'zk-index--format files format-fn)))

(defun zk-index--format (files &optional format-fn)
  "Format FILES with optional custom FORMAT-FN."
  (let* ((format-fn (or format-fn
                        zk-index-format-function))
         (candidates (funcall format-fn files)))
    (zk-index--insert candidates)))

(eval-and-compile
  (define-button-type 'zk-index
    'follow-link t
    'action 'zk-index-button-action
    'face 'default))

(defun zk-index--insert (candidates)
  "Insert CANDIDATES into ZK-Index."
  (when (eq major-mode 'zk-index-mode)
    (save-excursion
      (dolist (file candidates)
        (insert zk-index-prefix file "\n"))
      (zk-index--make-buttons)
      (zk-index--set-mode-name (format " [%s]" (length candidates))))))

(defun zk-index--make-buttons ()
  "Make buttons in ZK-Index buffer."
  (goto-char (point-min))
  (while (re-search-forward zk-id-regexp nil t)
    (let* ((beg (line-beginning-position))
           (end (line-end-position)))
      (beginning-of-line)
      (make-text-button beg end
                        'type 'zk-index
                        'help-echo zk-index-help-echo-function)
      (end-of-line))))

;;; Utilities

(defun zk-index-button-display-action (file buffer)
  "Function to display FILE or BUFFER on button press in ZK-Index."
  (if (one-window-p)
      (pop-to-buffer buffer
                     (display-buffer-in-direction
                      buffer
                      '((direction . top)
                        (window-height . 0.6))))
    (find-file-other-window file)))

(defun zk-index-button-action (_)
  "Action taken when `zk-index' button is pressed."
  (let* ((id (zk-index--button-at-point-p))
         (file (zk--parse-id 'file-path id))
         (buffer (find-file-noselect file)))
    (funcall zk-index-button-display-function file buffer)))

(defun zk-index-help-echo (win _obj pos)
  "Generate help-echo for `zk-index' button in WIN at POS."
  (with-selected-window win
    (goto-char pos)
    (let* ((beg (+ (line-beginning-position)
                   (length zk-index-prefix)))
           (end (line-end-position))
           (title (buffer-substring beg end)))
      (format "%s" title))))

(defun zk-index-narrowed-p (buf-name)
  "Return t when index is narrowed in buffer BUF-NAME."
  (with-current-buffer (or buf-name
                           zk-index-buffer-name)
    (if (< (count-lines (point-min) (point-max))
           (length (zk--directory-files)))
        t nil)))

;;; Index Search and Focus Functions

;;;; Index Search
;; narrow index based on search of notes' full text

(defun zk-index-search ()
  "Narrow index based on regexp search of note contents."
  (interactive)
  (if (eq major-mode 'zk-index-mode)
      (zk-index-refresh
       (zk-index-query-files)
       zk-index-last-format-function
       zk-index-last-sort-function
       (buffer-name))
    (user-error "Not in a ZK-Index")))

;;;; Index Focus
;; narrow index based on search of note titles (case sensitive)
;; an alternative to consult-focus-lines

(defun zk-index-focus ()
  "Narrow index based on regexp search of note titles."
  (interactive)
  (if (eq major-mode 'zk-index-mode)
      (zk-index-refresh
       (zk-index-query-files)
       zk-index-last-format-function
       zk-index-last-sort-function
       (buffer-name))
    (user-error "Not in a ZK-Index")))

;;;; Low-level Query Functions

(defvar zk-index-query-terms nil
  "Ordered list of current query terms.
Takes form of (COMMAND . TERM), where COMMAND is `ZK-INDEX-FOCUS
or `ZK-INDEX-SEARCH, and TERM is the query string. Recent
items listed first.")

(defun zk-index-query-files ()
  "Return narrowed list of notes, based on focus or search query."
  (let* ((zk--no-gc t)
         (command this-command)
         (scope (if (zk-index-narrowed-p (buffer-name))
                    (zk-index--current-id-list (buffer-name))
                  (setq zk-index-query-terms nil)
                  (zk--id-list)))
         (string (read-string (cond ((eq command 'zk-index-focus)
                                     "Focus: ")
                                    ((eq command 'zk-index-search)
                                     "Search: "))
                              nil 'zk-search-history))
         (query (cond
                 ((eq command 'zk-index-focus)
                  (zk--id-list string))
                 ((eq command 'zk-index-search)
                  (zk--grep-id-list string))))
         (ids (mapcar (lambda (x) (when (member x scope) x))
                      query))
         (files (zk--parse-id 'file-path (remq nil ids))))
    (add-to-history 'zk-search-history string)
    (when files
      (setq zk-index-query-mode-line
            (zk-index-query-mode-line command string))
      (add-to-list 'mode-line-misc-info '(:eval (zk-index--query-mode-line)))
      (force-mode-line-update t))
    (when (stringp files)
      (setq files (list files)))
    (or files
        (error "No matches for \"%s\"" string))))

(defun zk-index-query-refresh ()
  "Refresh narrowed index, based on last focus or search query."
  (interactive)
  (let ((mode mode-name)
        (files (zk-index--current-file-list)))
    (unless (stringp files)
      (zk-index-refresh files
                        nil
                        zk-index-last-sort-function)
      (setq mode-name mode))))

(defun zk-index-query-mode-line (query-command string)
  "Generate new mode line after query.
QUERY-COMMAND is either `zk-index-focus' or `zk-index-search',
with query term STRING."
  (push (cons query-command string) zk-index-query-terms)
  ;; Sort the different terms into two lists
  (let (focused
        searched)
    (dolist (term zk-index-query-terms)
      (if (equal (car term) 'zk-index-focus)
          (push term focused)
        (push term searched)))
    ;; Format each list and update appropriate list
    (let* ((formatted
            (mapcar (lambda (term-list)
                      (when term-list
                        ;; (CMD . STRING)
                        (cons (caar term-list)
                              (mapconcat #'cdr term-list "\" + \""))))
                    ;;      CAR     CDR
                    (list focused searched))))
      (concat "["
              (mapconcat (lambda (query)
                           (when query
                             (concat
                              (capitalize
                               (caddr
                                (split-string (symbol-name (car query)) "-")))
                              ": \""
                              (cdr query))))
                         ;; Put the last query type at the end
                         (sort (remq nil formatted)
                               (lambda (a _b)
                                 (not (equal (car a) query-command))))
                         "\" | ")
              "\"]"))))

(defun zk-index--query-mode-line ()
  "Add STRING to mode-line in `zk-index-mode'."
  (when (eq major-mode 'zk-index-mode)
    zk-index-query-mode-line))

(defun zk-index--reset-mode-line ()
  "Reset mode-line in `zk-index-mode'."
  (setq zk-index-query-mode-line nil
        zk-index-query-terms nil))

(defun zk-index--current-id-list (buf-name)
  "Return list of IDs for index in BUF-NAME, as filepaths."
  (let (ids)
    (with-current-buffer (or buf-name
                             zk-index-buffer-name)
      (save-excursion
        (goto-char (point-min))
        (save-match-data
          (while (re-search-forward zk-id-regexp nil t)
            (push (match-string-no-properties 0) ids)))
        ids))))

;;; Index Sort Functions

(defun zk-index--sort-call (sort-fn mode-string)
  "Call SORT-FN with MODE-STRING."
  (if (eq major-mode 'zk-index-mode)
<<<<<<< HEAD
      (let ((zk--no-gc t))
        (zk-index-refresh (zk-index--current-file-list)
                          zk-index-last-format-function
                          sort-fn
                          (buffer-name))
        (zk-index--set-mode-name mode-string))
    (user-error "Not in a ZK-Index")))
=======
      (progn
      (zk-index-refresh (zk-index--current-file-list)
                        zk-index-last-format-function
                        sort-fn
                        (buffer-name))
      (zk-index--set-mode-name mode-string))
  (user-error "Not in a ZK-Index")))
>>>>>>> cb534a5c

(defun zk-index-sort-modified ()
  "Sort index by last modified."
  (interactive)
  (zk-index--sort-call #'zk-index--sort-modified "by modified"))

(defun zk-index-sort-created ()
  "Sort index by date created."
  (interactive)
  (zk-index--sort-call #'zk-index--sort-created "by created"))

(defun zk-index-sort-size ()
  "Sort index by size."
  (interactive)
  (zk-index--sort-call #'zk-index--sort-size "by size"))

(defun zk-index--set-mode-name (string)
  "Add STRING to `mode-name' in `zk-index-mode'."
  (when (eq major-mode 'zk-index-mode)
    (setq mode-name (concat mode-name " " string))))

(defun zk-index--reset-mode-name ()
  "Reset `mode-name' in `zk-index-mode'."
  (setq mode-name "ZK-Index"))

(defun zk-index--current-file-list ()
  "Return list files in current index."
  (let* ((ids (zk-index--current-id-list (buffer-name)))
         (files (zk--parse-id 'file-path ids)))
    (when files
      files)))

(defun zk-index--sort-created (list)
  "Sort LIST for latest created."
  (let ((ht (make-hash-table :test #'equal :size 5000)))
    (dolist (x list)
      (puthash x (zk--parse-file 'id x) ht))
    (sort list
          (lambda (a b)
            (string>
             (gethash a ht)
             (gethash b ht))))))

(defun zk-index--sort-modified (list)
  "Sort LIST for latest modification."
  (let ((ht (make-hash-table :test #'equal :size 5000)))
    (dolist (x list)
      (puthash x (file-attribute-modification-time (file-attributes x)) ht))
    (sort list
          (lambda (a b)
            (time-less-p
             (gethash b ht)
             (gethash a ht))))))

(defun zk-index--sort-size (list)
  "Sort LIST for latest modification."
  (let ((ht (make-hash-table :test #'equal :size 5000)))
    (dolist (x list)
      (puthash x (file-attribute-size (file-attributes x)) ht))
    (sort list
          (lambda (a b)
            (>
             (gethash a ht)
             (gethash b ht))))))

;;; ZK-Index Keymap Commands

(defun zk-index-open-note ()
  "Open note."
  (interactive)
  (beginning-of-line)
  (push-button nil t))

(defvar-local zk-index-view--kill nil)

(defun zk-index-view-note ()
  "View note in `zk-index-view-mode'."
  (interactive)
  (beginning-of-line)
  (let* ((zk-enable-link-buttons nil)
         (id (zk-index--button-at-point-p))
         (file (zk--parse-id 'file-path id))
         (kill (unless (get-file-buffer file)
                 t))
         (buffer (find-file-noselect file))
         (index-name (buffer-name)))
    (funcall zk-index-button-display-function file buffer)
    (setq-local zk-index-buffer-name index-name)
    (setq-local zk-index-view--kill kill)
    (zk-index-view-mode)))

(defun zk-index-current-notes ()
  "Open ZK-Index listing currently open notes."
  (interactive)
  (zk-index
   (zk--current-notes-list)
   zk-index-last-format-function
   zk-index-last-sort-function))

(defun zk-index--button-at-point-p (&optional pos)
  "Return zk-id when `zk-index' button is at point.
Takes an option POS position argument."
  (let ((button (or pos
                    (button-at (point)))))
    (when (and button
               (button-has-type-p button 'zk-index))
      (save-excursion
        (re-search-forward zk-id-regexp)
        (match-string-no-properties 1)))))

(defun zk-index-insert-link (&optional id)
  "Insert zk-link in `other-window' for button ID at point."
  (interactive (list (or (zk--id-at-point)
                         (zk-index--button-at-point-p))))
  (cond ((derived-mode-p 'zk-index-mode)
         (with-selected-window (other-window-for-scrolling)
           (zk-insert-link id)))
        ((zk--id-at-point)
         (user-error "Move point off zk-id before inserting"))
        (t
         (zk-insert-link id))))

(defvar-local zk-index-view--cursor nil)

(define-minor-mode zk-index-view-mode
  "Minor mode for `zk-index-auto-scroll'."
  :init-value nil
  :global nil
  :lighter (:eval zk-index-view-mode-lighter)
  :keymap '(((kbd "n") . zk-index-next-line)
            ((kbd "p") . zk-index-previous-line)
            ([return] . zk-index-view-mode)
            ([remap read-only-mode] . zk-index-view-mode)
            ((kbd "q") . quit-window))
  (if zk-index-view-mode
      (progn
        (read-only-mode)
        (when zk-index-view-hide-cursor
          (progn
            (scroll-lock-mode 1)
            (setq-local zk-index-view--cursor
                        cursor-type)
            (setq-local cursor-type nil))))
    (read-only-mode -1)
    (when zk-enable-link-buttons
      (zk-make-link-buttons))
    (when zk-index-view-hide-cursor
      (scroll-lock-mode -1)
      (setq-local cursor-type (or zk-index-view--cursor
                                  t)))))

(defun zk-index-forward-button (N)
  "Move to the Nth next button, or Nth previous button if N is negative.
If `zk-index-auto-scroll' is non-nil, show note in other window."
  (let ((split-width-threshold nil)
        (index-name zk-index-buffer-name))
    (if zk-index-auto-scroll
        (progn
          (cond ((not (zk-file-p)))
                (zk-index-view--kill
                 (kill-buffer)
                 (select-window (get-buffer-window
                                 index-name)))
                ((not zk-index-view--kill)
                 (zk-index-view-mode)
                 (select-window (get-buffer-window
                                 index-name))))
          (forward-button N)
          (hl-line-highlight)
          (unless (looking-at-p "[[:space:]]*$")
            (zk-index-view-note)))
      (forward-button N))))

(defun zk-index-next-line ()
  "Move to next line.
If `zk-index-auto-scroll' is non-nil, show note in other window."
  (interactive)
  (zk-index-forward-button 1))

(defun zk-index-previous-line ()
  "Move to previous line.
If `zk-index-auto-scroll' is non-nil, show note in other window."
  (interactive)
  (zk-index-forward-button -1))

;;;###autoload
(defun zk-index-switch-to-index ()
  "Switch to ZK-Index buffer."
  (interactive)
  (let ((buffer zk-index-buffer-name))
    (unless (get-buffer buffer)
      (progn
        (generate-new-buffer buffer)
        (zk-index-refresh)))
    (switch-to-buffer buffer)))

(provide 'zk-index)

;;; zk-index.el ends here<|MERGE_RESOLUTION|>--- conflicted
+++ resolved
@@ -495,7 +495,6 @@
 (defun zk-index--sort-call (sort-fn mode-string)
   "Call SORT-FN with MODE-STRING."
   (if (eq major-mode 'zk-index-mode)
-<<<<<<< HEAD
       (let ((zk--no-gc t))
         (zk-index-refresh (zk-index--current-file-list)
                           zk-index-last-format-function
@@ -503,15 +502,6 @@
                           (buffer-name))
         (zk-index--set-mode-name mode-string))
     (user-error "Not in a ZK-Index")))
-=======
-      (progn
-      (zk-index-refresh (zk-index--current-file-list)
-                        zk-index-last-format-function
-                        sort-fn
-                        (buffer-name))
-      (zk-index--set-mode-name mode-string))
-  (user-error "Not in a ZK-Index")))
->>>>>>> cb534a5c
 
 (defun zk-index-sort-modified ()
   "Sort index by last modified."
